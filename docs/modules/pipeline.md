--- conflicted
+++ resolved
@@ -70,9 +70,8 @@
 ## Next Steps
 
 - Document the JSON schema formally so IDEs can generate typed bindings.
-<<<<<<< HEAD
-- Extend `mica run` with `--trace-json <path>` to persist telemetry without
-  piping stdout.
+- Extend the walkthrough to correlate runtime trace snippets with the pipeline
+  JSON so readers can follow effects from declaration to execution.
 - Add worked examples to the language tour that reference the pipeline dumps.
 
 ---
@@ -83,9 +82,4 @@
 - **[Runtime](runtime.html)** — Telemetry generation
 - **[SSA IR](ir.html)** — Intermediate representation exports
 
-[← Back to Module Reference](../module_reference.html) | [← Documentation Home](../index.html)
-=======
-- Extend the walkthrough to correlate runtime trace snippets with the pipeline
-  JSON so readers can follow effects from declaration to execution.
-- Add worked examples to the language tour that reference the pipeline dumps.
->>>>>>> 285ac4aa
+[← Back to Module Reference](../module_reference.html) | [← Documentation Home](../index.html)